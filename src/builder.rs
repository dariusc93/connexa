--- conflicted
+++ resolved
@@ -555,7 +555,6 @@
         self
     }
 
-<<<<<<< HEAD
     /// Implements custom transport that will override the existing transport construction.
     pub fn with_custom_transport<F, M, TP, R>(mut self, f: F) -> std::io::Result<Self>
     where
@@ -574,10 +573,7 @@
         Ok(self)
     }
 
-    pub fn start(self) -> std::io::Result<Connexa<T>> {
-=======
     pub fn build(self) -> std::io::Result<Connexa<T>> {
->>>>>>> 4e4d29bd
         let ConnexaBuilder {
             keypair,
             context,
@@ -628,14 +624,10 @@
         let (behaviour, relay_transport) =
             behaviour::Behaviour::new(&keypair, custom_behaviour, config, protocols)?;
 
-<<<<<<< HEAD
         let transport = match custom_transport {
             Some(custom_transport) => custom_transport.boxed(),
             None => transport::build_transport(&keypair, relay_transport, transport_config)?,
         };
-=======
-        let transport = transport::build_transport(&keypair, relay_transport, transport_config)?;
->>>>>>> 4e4d29bd
 
         let swarm = Swarm::new(transport, behaviour, peer_id, swarm_config);
 
