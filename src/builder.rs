mod executor;
mod transport;

use crate::behaviour;
#[cfg(feature = "request-response")]
use crate::behaviour::request_response::RequestResponseConfig;
#[cfg(feature = "dns")]
use crate::builder::transport::DnsResolver;
use crate::builder::transport::TransportConfig;
use crate::handle::Connexa;
use crate::task::ConnexaTask;
use executor::ConnexaExecutor;
use libp2p::Swarm;
#[cfg(feature = "autonat")]
use libp2p::autonat::v1::Config as AutonatV1Config;
#[cfg(feature = "autonat")]
use libp2p::autonat::v2::client::Config as AutonatV2ClientConfig;
#[cfg(feature = "floodsub")]
use libp2p::floodsub::FloodsubConfig;
<<<<<<< HEAD
=======
#[cfg(feature = "gossipsub")]
use libp2p::gossipsub::Config as GossipsubConfig;
#[cfg(feature = "identify")]
>>>>>>> fd894df2
use libp2p::identify::Config as IdentifyConfig;
use libp2p::identity::Keypair;
#[cfg(feature = "kad")]
use libp2p::kad::Config as KadConfig;
#[cfg(feature = "ping")]
use libp2p::ping::Config as PingConfig;
#[cfg(feature = "pnet")]
use libp2p::pnet::PreSharedKey;
#[cfg(feature = "relay")]
use libp2p::relay::Config as RelayServerConfig;
use libp2p::swarm::{NetworkBehaviour, SwarmEvent};
use libp2p_connection_limits::ConnectionLimits;
use std::fmt::Debug;
// Since this used for quic duration, we will feature gate it to satisfy lint
#[cfg(feature = "quic")]
use std::time::Duration;
use tracing::Span;

#[derive(Debug, Copy, Clone)]
pub enum FileDescLimit {
    Max,
    Custom(u64),
}

pub struct ConnexaBuilder<X, C, T>
where
    C: NetworkBehaviour,
    C: Send,
    C::ToSwarm: Debug,
    T: Send + Sync + 'static,
    X: Default + Send + Sync + 'static,
{
    keypair: Keypair,
    context: X,
    custom_behaviour: Option<Box<dyn Fn(Keypair) -> C>>,
    file_descriptor_limits: Option<FileDescLimit>,
    custom_task_callback:
        Box<dyn Fn(&mut Swarm<behaviour::Behaviour<C>>, &mut X, T) + 'static + Send>,
    custom_event_callback:
        Box<dyn Fn(&mut Swarm<behaviour::Behaviour<C>>, &mut X, C::ToSwarm) + 'static + Send>,
    swarm_event_callback: Box<dyn Fn(&SwarmEvent<behaviour::BehaviourEvent<C>>) + 'static + Send>,
    config: Config,
    swarm_config: Box<dyn Fn(libp2p::swarm::Config) -> libp2p::swarm::Config>,
    transport_config: TransportConfig,
    protocols: Protocols,
}

pub(crate) struct Config {
<<<<<<< HEAD
    pub kademlia_config: (String, Box<dyn Fn(KadConfig) -> KadConfig>),
    pub gossipsub_config: Box<
        dyn Fn(
            libp2p::gossipsub::ConfigBuilder,
        ) -> Result<libp2p::gossipsub::Config, libp2p::gossipsub::ConfigBuilderError>,
    >,
    pub floodsub_config: Box<dyn Fn(FloodsubConfig) -> FloodsubConfig>,
    pub ping_config: Box<dyn Fn(PingConfig) -> PingConfig>,
    pub autonat_v1_config: Box<dyn Fn(AutonatV1Config) -> AutonatV1Config>,
    pub autonat_v2_client_config: Box<dyn Fn(AutonatV2ClientConfig) -> AutonatV2ClientConfig>,
    pub relay_server_config: Box<dyn Fn(RelayServerConfig) -> RelayServerConfig>,
    pub identify_config: (String, Box<dyn Fn(IdentifyConfig) -> IdentifyConfig>),
=======
    #[cfg(feature = "kad")]
    pub kademlia_config: Option<(String, Box<dyn Fn(KadConfig) -> KadConfig>)>,
    #[cfg(feature = "gossipsub")]
    pub gossipsub_config: Option<GossipsubConfig>,
    #[cfg(feature = "floodsub")]
    pub floodsub_config: Option<FloodsubConfig>,
    #[cfg(feature = "ping")]
    pub ping_config: Option<PingConfig>,
    #[cfg(feature = "autonat")]
    pub autonat_v1_config: Option<AutonatV1Config>,
    #[cfg(feature = "autonat")]
    pub autonat_v2_client_config: Option<AutonatV2ClientConfig>,
    #[cfg(feature = "relay")]
    pub relay_server_config: RelayServerConfig,
    #[cfg(feature = "identify")]
    pub identify_config: Option<IdentifyConfig>,
    #[cfg(feature = "request-response")]
>>>>>>> fd894df2
    pub request_response_config: Vec<RequestResponseConfig>,
    pub connection_limits: Box<dyn Fn(ConnectionLimits) -> ConnectionLimits>,
}

impl Default for Config {
    fn default() -> Self {
        Self {
            kademlia_config: ("/ipfs/kad/1.0.0".to_string(), Box::new(|config| config)),
            gossipsub_config: Box::new(|config| config.build()),
            floodsub_config: Box::new(|config| config),
            ping_config: Box::new(|config| config),
            autonat_v1_config: Box::new(|config| config),
            autonat_v2_client_config: Box::new(|config| config),
            relay_server_config: Box::new(|config| config),
            identify_config: (String::from("/ipfs/id"), Box::new(|config| config)),
            request_response_config: vec![],
            connection_limits: Box::new(|config| config),
        }
    }
}

#[derive(Default)]
pub(crate) struct Protocols {
    #[cfg(feature = "gossipsub")]
    pub(crate) gossipsub: bool,
    #[cfg(feature = "floodsub")]
    pub(crate) floodsub: bool,
    #[cfg(feature = "kad")]
    pub(crate) kad: bool,
    #[cfg(feature = "relay")]
    pub(crate) relay_client: bool,
    #[cfg(feature = "relay")]
    pub(crate) relay_server: bool,
    #[cfg(all(feature = "dcutr", feature = "dcutr"))]
    pub(crate) dcutr: bool,
    #[cfg(not(target_arch = "wasm32"))]
    #[cfg(feature = "mdns")]
    pub(crate) mdns: bool,
    #[cfg(feature = "identify")]
    pub(crate) identify: bool,
    #[cfg(feature = "autonat")]
    pub(crate) autonat_v1: bool,
    #[cfg(feature = "autonat")]
    pub(crate) autonat_v2_client: bool,
    #[cfg(feature = "autonat")]
    pub(crate) autonat_v2_server: bool,
    #[cfg(feature = "rendezvous")]
    pub(crate) rendezvous_client: bool,
    #[cfg(feature = "rendezvous")]
    pub(crate) rendezvous_server: bool,
    #[cfg(not(target_arch = "wasm32"))]
    #[cfg(feature = "upnp")]
    pub(crate) upnp: bool,
    #[cfg(feature = "ping")]
    pub(crate) ping: bool,
    #[cfg(feature = "stream")]
    pub(crate) streams: bool,
    #[cfg(feature = "request-response")]
    pub(crate) request_response: bool,
    pub(crate) connection_limits: bool,
}

impl<X, C, T> ConnexaBuilder<X, C, T>
where
    C: NetworkBehaviour,
    C: Send,
    C::ToSwarm: Debug,
    T: Send + Sync + 'static,
    X: Default + Unpin + Send + Sync + 'static,
{
    /// Create a new instance
    pub fn new_identity() -> Self {
        let keypair = Keypair::generate_ed25519();
        Self::with_existing_identity(&keypair)
    }

    /// Create an instance with an existing keypair.
    pub fn with_existing_identity(keypair: &Keypair) -> Self {
        let keypair = keypair.clone();
        Self {
            keypair,
            custom_behaviour: None,
            context: X::default(),
            file_descriptor_limits: None,
            custom_task_callback: Box::new(|_, _, _| ()),
            custom_event_callback: Box::new(|_, _, _| ()),
            swarm_event_callback: Box::new(|_| ()),
            config: Config::default(),
            protocols: Protocols::default(),
            swarm_config: Box::new(|config| config),
            transport_config: TransportConfig::default(),
        }
    }

    /// Set timeout for idle connections
    pub fn set_swarm_config<F>(mut self, f: F) -> Self
    where
        F: Fn(libp2p::swarm::Config) -> libp2p::swarm::Config + 'static,
    {
        self.swarm_config = Box::new(f);
        self
    }

    /// Set a file descriptor limit.
    /// Note that this is only available on Unix-based operating systems, while others will only output
    /// a warning in the logs
    pub fn set_file_descriptor_limit(mut self, limit: FileDescLimit) -> Self {
        self.file_descriptor_limits = Some(limit);
        self
    }

    /// Set a callback for custom task events.
    pub fn set_custom_task_callback<F>(mut self, f: F) -> Self
    where
        F: Fn(&mut Swarm<behaviour::Behaviour<C>>, &mut X, T) + 'static + Send,
    {
        self.custom_task_callback = Box::new(f);
        self
    }

    /// Handles events from the custom behaviour.
    pub fn set_custom_event_callback<F>(mut self, f: F) -> Self
    where
        F: Fn(&mut Swarm<behaviour::Behaviour<C>>, &mut X, C::ToSwarm) + 'static + Send,
    {
        self.custom_event_callback = Box::new(f);
        self
    }

    /// Handles libp2p swarm events
    pub fn set_swarm_event_callback<F>(mut self, f: F) -> Self
    where
        F: Fn(&SwarmEvent<behaviour::BehaviourEvent<C>>) + 'static + Send,
    {
        self.swarm_event_callback = Box::new(f);
        self
    }

    pub fn set_context(mut self, context: X) -> Self {
        self.context = context;
        self
    }

    /// Enables kademlia
    #[cfg(feature = "kad")]
    pub fn with_kademlia(self) -> Self {
        self.with_kademlia_with_config("/ipfs/kad/1.0.0", |config| config)
    }

    /// Enables kademlia
    #[cfg(feature = "kad")]
    pub fn with_kademlia_with_config<F>(mut self, protocol: impl Into<String>, f: F) -> Self
    where
        F: Fn(KadConfig) -> KadConfig + 'static,
    {
        self.protocols.kad = true;
        self.config.kademlia_config = (protocol.into(), Box::new(f));
        self
    }

    /// Enable mdns
    #[cfg(not(target_arch = "wasm32"))]
    #[cfg(feature = "mdns")]
    pub fn with_mdns(mut self) -> Self {
        self.protocols.mdns = true;
        self
    }

    /// Enable relay client
    #[cfg(feature = "relay")]
    pub fn with_relay(mut self) -> Self {
        self.protocols.relay_client = true;
        self
    }

    /// Enables DCuTR
    #[cfg(all(feature = "relay", feature = "dcutr"))]
    pub fn with_dcutr(mut self) -> Self {
        self.protocols.dcutr = true;
        self
    }

    /// Enable relay server
<<<<<<< HEAD
    pub fn with_relay_server(self) -> Self {
        self.with_relay_server_with_config(|config| config)
    }

    /// Enable relay server
    pub fn with_relay_server_with_config<F>(mut self, config: F) -> Self
    where
        F: Fn(RelayServerConfig) -> RelayServerConfig + 'static,
    {
=======
    #[cfg(feature = "relay")]
    pub fn with_relay_server(mut self, config: RelayServerConfig) -> Self {
>>>>>>> fd894df2
        self.protocols.relay_server = true;
        self.config.relay_server_config = Box::new(config);
        self
    }

    /// Enable port mapping (AKA UPnP)
    #[cfg(not(target_arch = "wasm32"))]
    #[cfg(feature = "upnp")]
    pub fn with_upnp(mut self) -> Self {
        self.protocols.upnp = true;
        self
    }

    /// Enables rendezvous server
    #[cfg(feature = "rendezvous")]
    pub fn with_rendezvous_server(mut self) -> Self {
        self.protocols.rendezvous_server = true;
        self
    }

    /// Enables rendezvous client
    #[cfg(feature = "rendezvous")]
    pub fn with_rendezvous_client(mut self) -> Self {
        self.protocols.rendezvous_client = true;
        self
    }

    /// Enables identify
<<<<<<< HEAD
    pub fn with_identify(self) -> Self {
        self.with_identify_with_config("/ipfs/id", |config| config)
    }

    /// Enables identify
    pub fn with_identify_with_config<F>(mut self, protocol: impl Into<String>, config: F) -> Self
    where
        F: Fn(IdentifyConfig) -> IdentifyConfig + 'static,
    {
        let protocol = protocol.into();
=======
    #[cfg(feature = "identify")]
    pub fn with_identify(mut self, config: IdentifyConfig) -> Self {
>>>>>>> fd894df2
        self.protocols.identify = true;
        self.config.identify_config = (protocol, Box::new(config));
        self
    }

    /// Enables stream
    #[cfg(feature = "stream")]
    pub fn with_streams(mut self) -> Self {
        self.protocols.streams = true;
        self
    }

    /// Enables gossipsub
<<<<<<< HEAD
    pub fn with_gossipsub(self) -> Self {
        self.with_gossipsub_with_config(|config| config.build())
    }

    /// Enables gossipsub
    pub fn with_gossipsub_with_config<F>(mut self, config: F) -> Self
    where
        F: Fn(
                libp2p::gossipsub::ConfigBuilder,
            )
                -> Result<libp2p::gossipsub::Config, libp2p::gossipsub::ConfigBuilderError>
            + 'static,
    {
=======
    #[cfg(feature = "floodsub")]
    pub fn with_gossipsub(mut self, config: GossipsubConfig) -> Self {
>>>>>>> fd894df2
        self.protocols.gossipsub = true;
        self.config.gossipsub_config = Box::new(config);
        self
    }

    /// Enables floodsub
<<<<<<< HEAD
    pub fn with_floodsub(self) -> Self {
        self.with_floodsub_with_config(|config| config)
    }

    /// Enables floodsub
    pub fn with_floodsub_with_config<F>(mut self, config: F) -> Self
    where
        F: Fn(FloodsubConfig) -> FloodsubConfig + 'static,
    {
=======
    #[cfg(feature = "floodsub")]
    pub fn with_floodsub(mut self, config: FloodsubConfig) -> Self {
>>>>>>> fd894df2
        self.protocols.floodsub = true;
        self.config.floodsub_config = Box::new(config);
        self
    }

    /// Enables request response.
    /// Note: At this time, this option will only support up to 10 request-response behaviours.
    ///       with any additional being ignored. Additionally, any duplicated protocols that are
    ///       provided will be ignored.
    #[cfg(feature = "request-response")]
    pub fn with_request_response(mut self, mut config: Vec<RequestResponseConfig>) -> Self {
        if config.len() > 10 {
            config.truncate(10);
        }
        self.protocols.request_response = true;
        if config.is_empty() {
            config.push(RequestResponseConfig::default());
        }

        self.config.request_response_config = config;

        self
    }

    /// Enables autonat v1
<<<<<<< HEAD
    pub fn with_autonat_v1(self) -> Self {
        self.with_autonat_v1_with_config(|config| config)
    }

    /// Enables autonat v1
    pub fn with_autonat_v1_with_config<F>(mut self, config: F) -> Self
    where
        F: Fn(AutonatV1Config) -> AutonatV1Config + 'static,
    {
=======
    #[cfg(feature = "autonat")]
    pub fn with_autonat_v1(mut self, config: AutonatV1Config) -> Self {
>>>>>>> fd894df2
        self.protocols.autonat_v1 = true;
        self.config.autonat_v1_config = Box::new(config);
        self
    }

    /// Enables autonat v2 client
<<<<<<< HEAD
    pub fn with_autonat_v2_client(self) -> Self {
        self.with_autonat_v2_client_with_config(|config| config)
    }

    /// Enables autonat v2 client
    pub fn with_autonat_v2_client_with_config<F>(mut self, config: F) -> Self
    where
        F: Fn(AutonatV2ClientConfig) -> AutonatV2ClientConfig + 'static,
    {
=======
    #[cfg(feature = "autonat")]
    pub fn with_autonat_v2_client(mut self, config: AutonatV2ClientConfig) -> Self {
>>>>>>> fd894df2
        self.protocols.autonat_v2_client = true;
        self.config.autonat_v2_client_config = Box::new(config);
        self
    }

    /// Enables autonat v2 server
    #[cfg(feature = "autonat")]
    pub fn with_autonat_v2_server(mut self) -> Self {
        self.protocols.autonat_v2_server = true;
        self
    }

    /// Enables ping
<<<<<<< HEAD
    pub fn with_ping(self) -> Self {
        self.with_ping_with_config(|config| config)
    }

    /// Enables ping
    pub fn with_ping_with_config<F>(mut self, config: F) -> Self
    where
        F: Fn(PingConfig) -> PingConfig + 'static,
    {
=======
    #[cfg(feature = "ping")]
    pub fn with_ping(mut self, config: PingConfig) -> Self {
>>>>>>> fd894df2
        self.protocols.ping = true;
        self.config.ping_config = Box::new(config);
        self
    }

    /// Set a custom behaviour
    /// Note that if you want to communicate or interact with the behaviour that you would need to set a callback via
    /// `custom_event_callback` and `custom_task_callback`.
    pub fn with_custom_behaviour<F>(mut self, behaviour: F) -> Self
    where
        F: Fn(Keypair) -> C + 'static,
    {
        self.custom_behaviour = Some(Box::new(behaviour));
        self
    }

    /// Enables quic transport
    #[cfg(feature = "quic")]
    pub fn enable_quic(self) -> Self {
        //Note: It might be wise to set the timeout and keepalive low on
        //      quic transport since its not properly resetting connection state when reconnecting before connection timeout
        //      While in smaller settings this would be alright, we should be cautious of this setting for nodes with larger connections
        //      since this may increase cpu and network usage.
        //      see https://github.com/libp2p/rust-libp2p/issues/5097
        self.enable_quic_with_config(|config| {
            config.keep_alive_interval = Duration::from_millis(100);
            config.max_idle_timeout = 300;
        })
    }

    /// Enables quic transport with custom configuration
    #[cfg(feature = "quic")]
    pub fn enable_quic_with_config<F>(mut self, f: F) -> Self
    where
        F: FnMut(&mut libp2p::quic::Config) + 'static,
    {
        let callback = Box::new(f);
        self.transport_config.quic_config_callback = callback;
        self.transport_config.enable_quic = true;
        self
    }

    /// Enables tcp transport
    #[cfg(feature = "tcp")]
    pub fn enable_tcp(self) -> Self {
        self.enable_tcp_with_config(|config| config.nodelay(true))
    }

    /// Enables tcp transport with custom configuration
    #[cfg(feature = "tcp")]
    pub fn enable_tcp_with_config<F>(mut self, f: F) -> Self
    where
        F: FnOnce(libp2p::tcp::Config) -> libp2p::tcp::Config + 'static,
    {
        let callback = Box::new(f);
        self.transport_config.tcp_config_callback = callback;
        self.transport_config.enable_tcp = true;
        self
    }

    /// Enables pnet transport
    #[cfg(feature = "pnet")]
    pub fn enable_pnet(mut self, psk: PreSharedKey) -> Self {
        self.transport_config.enable_pnet = true;
        self.transport_config.pnet_psk = Some(psk);
        self
    }

    /// Enables websocket transport
    #[cfg(feature = "websocket")]
    pub fn enable_websocket(mut self) -> Self {
        self.transport_config.enable_websocket = true;
        self
    }

    /// Enables secure websocket transport
    #[cfg(feature = "websocket")]
    pub fn enable_secure_websocket(mut self, pem: Option<(Vec<String>, String)>) -> Self {
        self.transport_config.enable_secure_websocket = true;
        self.transport_config.enable_websocket = true;
        self.transport_config.websocket_pem = pem;
        self
    }

    /// Enables DNS
    #[cfg(feature = "dns")]
    pub fn enable_dns(self) -> Self {
        self.enable_dns_with_resolver(DnsResolver::default())
    }

    /// Enables DNS with a specific resolver
    #[cfg(feature = "dns")]
    pub fn enable_dns_with_resolver(mut self, resolver: DnsResolver) -> Self {
        self.transport_config.dns_resolver = Some(resolver);
        self.transport_config.enable_dns = true;
        self
    }

    /// Enables memory transport
    pub fn enable_memory_transport(mut self) -> Self {
        self.transport_config.enable_memory_transport = true;
        self
    }

    pub fn start(self) -> std::io::Result<Connexa<T>> {
        let ConnexaBuilder {
            keypair,
            context,
            custom_behaviour,
            file_descriptor_limits,
            custom_task_callback,
            custom_event_callback,
            swarm_event_callback,
            config,
            protocols,
            swarm_config,
            transport_config,
        } = self;

        let span = Span::current();

        if let Some(limit) = file_descriptor_limits {
            #[cfg(unix)]
            {
                let (_, hard) = rlimit::Resource::NOFILE.get()?;
                let limit = match limit {
                    FileDescLimit::Max => hard,
                    FileDescLimit::Custom(limit) => limit,
                };

                let target = std::cmp::min(hard, limit);
                rlimit::Resource::NOFILE.set(target, hard)?;
                let (soft, _) = rlimit::Resource::NOFILE.get()?;
                if soft < 2048 {
                    tracing::warn!("Limit is too low: {soft}");
                }
            }
            #[cfg(not(unix))]
            {
                tracing::warn!(
                    ?limit,
                    "fd limit can only be set on unix systems. Ignoring..."
                )
            }
        }

        let peer_id = keypair.public().to_peer_id();

        let swarm_config = swarm_config(libp2p::swarm::Config::with_executor(ConnexaExecutor));
        let custom_behaviour = custom_behaviour.map(|custom_fn| custom_fn(keypair.clone()));
        let (behaviour, relay_transport) =
            behaviour::Behaviour::new(&keypair, custom_behaviour, config, protocols)?;

        let transport =
            transport::build_transport(keypair.clone(), relay_transport, transport_config)?;

        let swarm = Swarm::new(transport, behaviour, peer_id, swarm_config);

        let connexa_task = ConnexaTask::new(swarm);

        let to_task = async_rt::task::spawn_coroutine_with_context(
            (
                context,
                custom_task_callback,
                custom_event_callback,
                swarm_event_callback,
                connexa_task,
            ),
            |(context, tcb, ecb, scb, mut ctx), rx| async move {
                ctx.set_context(context);
                ctx.set_task_callback(tcb);
                ctx.set_event_callback(ecb);
                ctx.set_command_receiver(rx);
                ctx.set_swarm_event_callback(scb);

                ctx.await
            },
        );

        let connexa = Connexa::new(span, keypair, to_task);

        Ok(connexa)
    }
}<|MERGE_RESOLUTION|>--- conflicted
+++ resolved
@@ -10,19 +10,13 @@
 use crate::handle::Connexa;
 use crate::task::ConnexaTask;
 use executor::ConnexaExecutor;
-use libp2p::Swarm;
 #[cfg(feature = "autonat")]
 use libp2p::autonat::v1::Config as AutonatV1Config;
 #[cfg(feature = "autonat")]
 use libp2p::autonat::v2::client::Config as AutonatV2ClientConfig;
 #[cfg(feature = "floodsub")]
 use libp2p::floodsub::FloodsubConfig;
-<<<<<<< HEAD
-=======
-#[cfg(feature = "gossipsub")]
-use libp2p::gossipsub::Config as GossipsubConfig;
 #[cfg(feature = "identify")]
->>>>>>> fd894df2
 use libp2p::identify::Config as IdentifyConfig;
 use libp2p::identity::Keypair;
 #[cfg(feature = "kad")]
@@ -34,6 +28,7 @@
 #[cfg(feature = "relay")]
 use libp2p::relay::Config as RelayServerConfig;
 use libp2p::swarm::{NetworkBehaviour, SwarmEvent};
+use libp2p::Swarm;
 use libp2p_connection_limits::ConnectionLimits;
 use std::fmt::Debug;
 // Since this used for quic duration, we will feature gate it to satisfy lint
@@ -71,38 +66,27 @@
 }
 
 pub(crate) struct Config {
-<<<<<<< HEAD
+    #[cfg(feature = "kad")]
     pub kademlia_config: (String, Box<dyn Fn(KadConfig) -> KadConfig>),
+    #[cfg(feature = "gossipsub")]
     pub gossipsub_config: Box<
         dyn Fn(
             libp2p::gossipsub::ConfigBuilder,
         ) -> Result<libp2p::gossipsub::Config, libp2p::gossipsub::ConfigBuilderError>,
     >,
+    #[cfg(feature = "floodsub")]
     pub floodsub_config: Box<dyn Fn(FloodsubConfig) -> FloodsubConfig>,
+    #[cfg(feature = "ping")]
     pub ping_config: Box<dyn Fn(PingConfig) -> PingConfig>,
+    #[cfg(feature = "autonat")]
     pub autonat_v1_config: Box<dyn Fn(AutonatV1Config) -> AutonatV1Config>,
+    #[cfg(feature = "autonat")]
     pub autonat_v2_client_config: Box<dyn Fn(AutonatV2ClientConfig) -> AutonatV2ClientConfig>,
+    #[cfg(feature = "relay")]
     pub relay_server_config: Box<dyn Fn(RelayServerConfig) -> RelayServerConfig>,
+    #[cfg(feature = "identify")]
     pub identify_config: (String, Box<dyn Fn(IdentifyConfig) -> IdentifyConfig>),
-=======
-    #[cfg(feature = "kad")]
-    pub kademlia_config: Option<(String, Box<dyn Fn(KadConfig) -> KadConfig>)>,
-    #[cfg(feature = "gossipsub")]
-    pub gossipsub_config: Option<GossipsubConfig>,
-    #[cfg(feature = "floodsub")]
-    pub floodsub_config: Option<FloodsubConfig>,
-    #[cfg(feature = "ping")]
-    pub ping_config: Option<PingConfig>,
-    #[cfg(feature = "autonat")]
-    pub autonat_v1_config: Option<AutonatV1Config>,
-    #[cfg(feature = "autonat")]
-    pub autonat_v2_client_config: Option<AutonatV2ClientConfig>,
-    #[cfg(feature = "relay")]
-    pub relay_server_config: RelayServerConfig,
-    #[cfg(feature = "identify")]
-    pub identify_config: Option<IdentifyConfig>,
     #[cfg(feature = "request-response")]
->>>>>>> fd894df2
     pub request_response_config: Vec<RequestResponseConfig>,
     pub connection_limits: Box<dyn Fn(ConnectionLimits) -> ConnectionLimits>,
 }
@@ -110,14 +94,23 @@
 impl Default for Config {
     fn default() -> Self {
         Self {
+            #[cfg(feature = "kad")]
             kademlia_config: ("/ipfs/kad/1.0.0".to_string(), Box::new(|config| config)),
+            #[cfg(feature = "gossipsub")]
             gossipsub_config: Box::new(|config| config.build()),
+            #[cfg(feature = "floodsub")]
             floodsub_config: Box::new(|config| config),
+            #[cfg(feature = "ping")]
             ping_config: Box::new(|config| config),
+            #[cfg(feature = "autonat")]
             autonat_v1_config: Box::new(|config| config),
+            #[cfg(feature = "autonat")]
             autonat_v2_client_config: Box::new(|config| config),
+            #[cfg(feature = "relay")]
             relay_server_config: Box::new(|config| config),
+            #[cfg(feature = "identify")]
             identify_config: (String::from("/ipfs/id"), Box::new(|config| config)),
+            #[cfg(feature = "request-response")]
             request_response_config: vec![],
             connection_limits: Box::new(|config| config),
         }
@@ -286,20 +279,17 @@
     }
 
     /// Enable relay server
-<<<<<<< HEAD
+    #[cfg(feature = "relay")]
     pub fn with_relay_server(self) -> Self {
         self.with_relay_server_with_config(|config| config)
     }
 
     /// Enable relay server
+    #[cfg(feature = "relay")]
     pub fn with_relay_server_with_config<F>(mut self, config: F) -> Self
     where
         F: Fn(RelayServerConfig) -> RelayServerConfig + 'static,
     {
-=======
-    #[cfg(feature = "relay")]
-    pub fn with_relay_server(mut self, config: RelayServerConfig) -> Self {
->>>>>>> fd894df2
         self.protocols.relay_server = true;
         self.config.relay_server_config = Box::new(config);
         self
@@ -328,21 +318,18 @@
     }
 
     /// Enables identify
-<<<<<<< HEAD
+    #[cfg(feature = "identify")]
     pub fn with_identify(self) -> Self {
         self.with_identify_with_config("/ipfs/id", |config| config)
     }
 
     /// Enables identify
+    #[cfg(feature = "identify")]
     pub fn with_identify_with_config<F>(mut self, protocol: impl Into<String>, config: F) -> Self
     where
         F: Fn(IdentifyConfig) -> IdentifyConfig + 'static,
     {
         let protocol = protocol.into();
-=======
-    #[cfg(feature = "identify")]
-    pub fn with_identify(mut self, config: IdentifyConfig) -> Self {
->>>>>>> fd894df2
         self.protocols.identify = true;
         self.config.identify_config = (protocol, Box::new(config));
         self
@@ -356,44 +343,38 @@
     }
 
     /// Enables gossipsub
-<<<<<<< HEAD
+    #[cfg(feature = "gossipsub")]
     pub fn with_gossipsub(self) -> Self {
         self.with_gossipsub_with_config(|config| config.build())
     }
 
     /// Enables gossipsub
+    #[cfg(feature = "gossipsub")]
     pub fn with_gossipsub_with_config<F>(mut self, config: F) -> Self
     where
         F: Fn(
-                libp2p::gossipsub::ConfigBuilder,
-            )
-                -> Result<libp2p::gossipsub::Config, libp2p::gossipsub::ConfigBuilderError>
-            + 'static,
-    {
-=======
-    #[cfg(feature = "floodsub")]
-    pub fn with_gossipsub(mut self, config: GossipsubConfig) -> Self {
->>>>>>> fd894df2
+            libp2p::gossipsub::ConfigBuilder,
+        )
+            -> Result<libp2p::gossipsub::Config, libp2p::gossipsub::ConfigBuilderError>
+        + 'static,
+    {
         self.protocols.gossipsub = true;
         self.config.gossipsub_config = Box::new(config);
         self
     }
 
     /// Enables floodsub
-<<<<<<< HEAD
+    #[cfg(feature = "floodsub")]
     pub fn with_floodsub(self) -> Self {
         self.with_floodsub_with_config(|config| config)
     }
 
     /// Enables floodsub
+    #[cfg(feature = "floodsub")]
     pub fn with_floodsub_with_config<F>(mut self, config: F) -> Self
     where
         F: Fn(FloodsubConfig) -> FloodsubConfig + 'static,
     {
-=======
-    #[cfg(feature = "floodsub")]
-    pub fn with_floodsub(mut self, config: FloodsubConfig) -> Self {
->>>>>>> fd894df2
         self.protocols.floodsub = true;
         self.config.floodsub_config = Box::new(config);
         self
@@ -419,40 +400,34 @@
     }
 
     /// Enables autonat v1
-<<<<<<< HEAD
+    #[cfg(feature = "autonat")]
     pub fn with_autonat_v1(self) -> Self {
         self.with_autonat_v1_with_config(|config| config)
     }
 
     /// Enables autonat v1
+    #[cfg(feature = "autonat")]
     pub fn with_autonat_v1_with_config<F>(mut self, config: F) -> Self
     where
         F: Fn(AutonatV1Config) -> AutonatV1Config + 'static,
     {
-=======
-    #[cfg(feature = "autonat")]
-    pub fn with_autonat_v1(mut self, config: AutonatV1Config) -> Self {
->>>>>>> fd894df2
         self.protocols.autonat_v1 = true;
         self.config.autonat_v1_config = Box::new(config);
         self
     }
 
     /// Enables autonat v2 client
-<<<<<<< HEAD
+    #[cfg(feature = "autonat")]
     pub fn with_autonat_v2_client(self) -> Self {
         self.with_autonat_v2_client_with_config(|config| config)
     }
 
     /// Enables autonat v2 client
+    #[cfg(feature = "autonat")]
     pub fn with_autonat_v2_client_with_config<F>(mut self, config: F) -> Self
     where
         F: Fn(AutonatV2ClientConfig) -> AutonatV2ClientConfig + 'static,
     {
-=======
-    #[cfg(feature = "autonat")]
-    pub fn with_autonat_v2_client(mut self, config: AutonatV2ClientConfig) -> Self {
->>>>>>> fd894df2
         self.protocols.autonat_v2_client = true;
         self.config.autonat_v2_client_config = Box::new(config);
         self
@@ -466,20 +441,17 @@
     }
 
     /// Enables ping
-<<<<<<< HEAD
+    #[cfg(feature = "ping")]
     pub fn with_ping(self) -> Self {
         self.with_ping_with_config(|config| config)
     }
 
     /// Enables ping
+    #[cfg(feature = "ping")]
     pub fn with_ping_with_config<F>(mut self, config: F) -> Self
     where
         F: Fn(PingConfig) -> PingConfig + 'static,
     {
-=======
-    #[cfg(feature = "ping")]
-    pub fn with_ping(mut self, config: PingConfig) -> Self {
->>>>>>> fd894df2
         self.protocols.ping = true;
         self.config.ping_config = Box::new(config);
         self
